--- conflicted
+++ resolved
@@ -1006,7 +1006,6 @@
 
     # WPB field/id
             if args.output_dict['sample plot']:
-<<<<<<< HEAD
 #                mcsed_model.sample_plot('output/sample_%s_%05d_%s' % (fd, oi, args.output_filename.strip(".dat")), imgtype = args.output_dict['image format'])
                 mcsed_model.sample_plot('output/sample_%s_%05d' % (fd, oi),
                                         imgtype = args.output_dict['image format'])
@@ -1022,15 +1021,6 @@
 #            else:
 #                if (args.output_dict['bestfitspec'] or args.output_dict['fluxdensity']):
 #                    mcsed_model.no_triangle_asked() #To get mcsed_model.medianspec, .fluxwv, .fluxfn defined
-=======
-                mcsed_model.sample_plot('output/sample_%s_%05d_%s' % (fd, oi, args.output_filename.split(".")[0]), imgtype = args.output_dict['image format'])
-            if args.output_dict['triangle plot']:
-                mcsed_model.triangle_plot('output/triangle_%s_%05d_%s_%s_%s' %
-                                          (fd, oi, args.sfh, args.dust_law, args.output_filename.split(".")[0]), imgtype = args.output_dict['image format'])
-            else:
-                if (args.output_dict['bestfitspec'] or args.output_dict['fluxdensity']):
-                    mcsed_model.no_triangle_asked() #To get mcsed_model.medianspec, .fluxwv, .fluxfn defined
->>>>>>> 625fc0b9
             mcsed_model.table.add_row([fd, oi, zi] + [0.]*(len(labels)-3))
             names = mcsed_model.get_param_names()
             names.append('Log Mass')
@@ -1043,35 +1033,17 @@
             names.append('Ln Prob')
             if args.output_dict['fitposterior']: #The derived parameters t10, t50, and t90 will NOT be in this file
                 T = Table(mcsed_model.samples, names=names)
-<<<<<<< HEAD
-#                T.write('output/fitposterior_%s_%05d_%s_%s_%s.dat' % (fd, oi, args.sfh, args.dust_law, args.output_filename.strip(".dat")), overwrite=True, format='ascii.fixed_width_two_line')
-                T.write('output/fitposterior_%s_%05d_%s_%s.dat' % (fd, oi, args.sfh, args.dust_law),
-                        overwrite=True, format='ascii.fixed_width_two_line')
-            if args.output_dict['bestfitspec']:
-                T = Table([mcsed_model.wave, mcsed_model.medianspec],
-                          names=['wavelength', 'spectrum'])
-#                T.write('output/bestfitspec_%s_%05d_%s_%s_%s.dat' % (fd, oi, args.sfh, args.dust_law, args.output_filename.strip(".dat")), overwrite=True, format='ascii.fixed_width_two_line')
-                T.write('output/bestfitspec_%s_%05d_%s_%s.dat' % (fd, oi, args.sfh, args.dust_law),
-                        overwrite=True, format='ascii.fixed_width_two_line')
-=======
                 T.write('output/fitposterior_%s_%05d_%s_%s_%s.dat' % (fd, oi, args.sfh, args.dust_law, args.output_filename.split(".")[0]), overwrite=True, format='ascii.fixed_width_two_line')
             if args.output_dict['bestfitspec']:
                 T = Table([mcsed_model.wave, mcsed_model.medianspec],
                           names=['wavelength', 'spectrum'])
                 T.write('output/bestfitspec_%s_%05d_%s_%s_%s.dat' % (fd, oi, args.sfh, args.dust_law, args.output_filename.split(".")[0]), overwrite=True, format='ascii.fixed_width_two_line')
->>>>>>> 625fc0b9
             if args.output_dict['fluxdensity']:
                 T = Table([mcsed_model.fluxwv, mcsed_model.fluxfn,
                            mcsed_model.data_fnu, mcsed_model.data_fnu_e],
                            names=['wavelength','model_fluxdensity',
                                   'fluxdensity', 'fluxdensityerror'])
-<<<<<<< HEAD
-#                T.write('output/filterflux_%s_%05d_%s_%s_%s.dat' % (fd, oi, args.sfh, args.dust_law, args.output_filename.strip(".dat")), overwrite=True, format='ascii.fixed_width_two_line')
-                T.write('output/filterflux_%s_%05d_%s_%s.dat' % (fd, oi, args.sfh, args.dust_law),
-                        overwrite=True, format='ascii.fixed_width_two_line')
-=======
                 T.write('output/filterflux_%s_%05d_%s_%s_%s.dat' % (fd, oi, args.sfh, args.dust_law, args.output_filename.split(".")[0]), overwrite=True, format='ascii.fixed_width_two_line')
->>>>>>> 625fc0b9
             if (args.output_dict['lineflux']) & (mcsed_model.use_emline_flux):
                 emwaves = np.array(mcsed_model.emline_dict.values())[:,0]
                 emweights = np.array(mcsed_model.emline_dict.values())[:,1]
@@ -1085,15 +1057,8 @@
                           names=['rest_wavelength', 'weight', 'model_lineflux',
                                  'lineflux', 'linefluxerror'])
                 T.sort('rest_wavelength')
-<<<<<<< HEAD
-#                T.write('output/lineflux_%s_%05d_%s_%s_%s.dat' % (fd, oi, args.sfh, args.dust_law, args.output_filename.strip(".dat")), overwrite=True, format='ascii.fixed_width_two_line')
-                T.write('output/lineflux_%s_%05d_%s_%s.dat' % (fd, oi, args.sfh, args.dust_law),
-                        overwrite=True, format='ascii.fixed_width_two_line')
-            print("Reached the point before adding fit info to table")
-=======
                 T.write('output/lineflux_%s_%05d_%s_%s_%s.dat' % (fd, oi, args.sfh, args.dust_law, args.output_filename.split(".")[0]), overwrite=True, format='ascii.fixed_width_two_line')
             print "Reached the point before adding fit info to table"
->>>>>>> 625fc0b9
             last = mcsed_model.add_fitinfo_to_table(percentiles)
             print("Reached the point after adding fit info to table")
             print(mcsed_model.table)
