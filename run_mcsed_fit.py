""" script for running MCSED

.. moduleauthor:: Greg Zeimann <gregz@astro.as.utexas.edu>

"""

from __future__ import absolute_import
import sys
import argparse as ap
import numpy as np
import os.path as op
import logging
import config
from ssp import read_ssp
from astropy.io import fits
from astropy.table import Table, vstack
from mcsed import Mcsed
from distutils.dir_util import mkpath
from cosmology import Cosmology
# WPBWPB -- can remove this import
import time

def setup_logging():
    '''Setup Logging for MCSED, which allows us to track status of calls and
    when errors/warnings occur.

    Returns
    -------
    log : class
        log.info() is for general print and log.error() is for raise cases
    '''
    log = logging.getLogger('mcsed')
    if not len(log.handlers):
        # Set format for logger
        fmt = '[%(levelname)s - %(asctime)s] %(message)s'
        fmt = logging.Formatter(fmt)
        # Set level of logging
        level = logging.INFO
        # Set handler for logging
        handler = logging.StreamHandler()
        handler.setFormatter(fmt)
        handler.setLevel(level)
        # Build log with name, mcsed
        log = logging.getLogger('mcsed')
        log.setLevel(logging.DEBUG)
        log.addHandler(handler)
    return log


def str2bool(v, log):
    if v.lower() in ('yes', 'true', 't', 'y', '1'):
        return True
    elif v.lower() in ('no', 'false', 'f', 'n', '0'):
        return False
    else:
        log.warning('Could not interpret "metallicity" argument, by '
                    'default it will be set to False')
        return False


def parse_args(argv=None):
    '''Parse arguments from commandline or a manually passed list

    Parameters
    ----------
    argv : list
        list of strings such as ['-f', 'input_file.txt', '-s', 'default.ssp']

    Returns
    -------
    args : class
        args class has attributes of each input, i.e., args.filename
        as well as astributes from the config file
    '''

    # Avoid an infinite loop between parallel and series functions
    # only set to True if parallel mode already initiated 
    # from within run_mcsed_parallel.py script
    already_parallel = False
    if type(argv) is list:
        if '--already_parallel' in argv:
            argv.remove('--already_parallel')
            already_parallel = True

    # Pass "count" keyword -- only used in test mode in parallel
    count = 0
    if type(argv) is list:
        if '--count' in argv:
            indx = argv.index('--count')
            count = int( argv[indx+1] )
            del argv[indx: indx+2]

    parser = ap.ArgumentParser(description="MCSED",
                               formatter_class=ap.RawTextHelpFormatter)

    parser.add_argument("-f", "--filename",
                        help='''File to be read for galaxy data''',
                        type=str, default=None)

    parser.add_argument("-o", "--output_filename",
                        help='''Output filename for given run''',
                        type=str, default='test.dat')

    parser.add_argument("-p", "--parallel",
                        help='''Running in parallel?''',
                        action="count", default=0)

    parser.add_argument("-s", "--ssp",
                        help='''SSP Models, default fsps''',
                        type=str, default=None)

    parser.add_argument("-z", "--metallicity",
                        help='''Fixed metallicity for SSP models (0.02 is solar), False if free parameter''',
                        type=str, default=None)

    parser.add_argument("-i", "--isochrone",
                        help='''Isochrone for SSP model, e.g. padova''',
                        type=str, default=None)

    parser.add_argument("-sfh", "--sfh",
                        help='''Star formation history, e.g. constant''',
                        type=str, default=None)

    parser.add_argument("-dl", "--dust_law",
                        help='''Dust law, e.g. calzetti''',
                        type=str, default=None)

    parser.add_argument("-nw", "--nwalkers",
                        help='''Number of walkers for EMCEE''',
                        type=int, default=None)

    parser.add_argument("-ns", "--nsteps",
                        help='''Number of steps for EMCEE''',
                        type=int, default=None)

    parser.add_argument("-an", "--add_nebular",
                        help='''Add Nebular Emission''',
                        action="count", default=0)

    parser.add_argument("-lu", "--logU",
                        help='''Ionization Parameter for nebular gas''',
                        type=float, default=None)

    parser.add_argument("-fd", "--fit_dust_em",
                        help='''Fit Dust Emission''',
                        action="count", default=0)

    parser.add_argument("-pf", "--phot_floor_error",
                        help='''Error floor for photometry''',
                        type=float, default=None)

    parser.add_argument("-ef", "--emline_floor_error",
                        help='''Error floor for emission lines''',
                        type=float, default=None)

    parser.add_argument("-t", "--test",
                        help='''Test script with fake data''',
                        action="count", default=0)

    parser.add_argument("-tf", "--test_field",
                        help='''Test filters will match the given field''',
                        type=str, default='cosmos')

    parser.add_argument("-no", "--nobjects",
                        help='''Number of test objects''',
                        type=int, default=None)

    parser.add_argument("-sma", "--max_ssp_age",
                        help='''Max age taken from files for any given simple stellar population''',
                        type=float, default=9.5)

    parser.add_argument("-aeb", "--assume_energy_balance",
                        help='''If true, normalization of dust IR emission based on attenuation amount''',
                        action="count", default=0)

    # Initialize arguments and log
    args = parser.parse_args(args=argv)
    args.log = setup_logging()

# WPBWPB delete
# add nebular becomes true no matter what argument is passed...
#    print(args.add_nebular)
#    print('args.test, getattr:  %s,  %s' % (args.test, getattr(args, 'test')))

    # Use config values if none are set in the input
    # Use command line arguments, if given. Else, refer to config file
#WPBWPB delete:
# i can combine this and reading from config into one list. list all desired variables
# and if cannot be passed on command line, it will already defer to config file
# unused from parser args... filename, output_filename, test, test_field, parallel, count
    arg_inputs = ['ssp', 'metallicity', 'isochrone', 'sfh', 'dust_law',
                  't_birth',
                  'nwalkers', 'nsteps', 'add_nebular', 'logU', 'fit_dust_em',
                  'phot_floor_error', 'emline_floor_error', 
                  'nobjects', 'test_zrange',
                  'dust_em', 'Rv', 'EBV_stars_gas', 'wave_dust_em',
                  'emline_list_dict', 'emline_factor', 'use_input_data',
                  'metallicity_mass_relationship', 'metallicity_dict',
                  'filt_dict', 'catalog_filter_dict', 'catalog_maglim_dict', 
                  'output_dict', 'param_percentiles', 'reserved_cores', 'assume_energy_balance']
    for arg_i in arg_inputs:
        try:
            if getattr(args, arg_i) in [None, 0]:
                setattr(args, arg_i, getattr(config, arg_i))
        except AttributeError:
            setattr(args, arg_i, getattr(config, arg_i))

    # If a test field is specified on the command line, initialize test mode
    if '-tf' in argv:
        args.test = True

    # Set the maximum SSP age
    args.max_ssp_age = get_max_ssp_age(args)
## WPBWPB delete
#    print('This is max ssp age: %s' % args.max_ssp_age)


#WPBWPB delete
#    print('test, fitdustem, nebular, parallel: %s, %s, %s, %s' % (args.test, args.fit_dust_em, args.add_nebular, args.parallel) )


#    args.fit_dust_em = str2bool(str(args.fit_dust_em), args.log)
#WPBWPB delete
#    print(args.fit_dust_em)
#    print(type(args.fit_dust_em))
#    print(args.add_nebular)

    # Set metallicity as free or fixed parameter
# WPBWPB: should 0,1 be boolean arguments on command line? boolean command line args only require flag, not flag+value -- metallicity is only ambiguous case...
    try:
        if args.metallicity not in ['0','1']:
            args.metallicity = float(args.metallicity)
        else:
            if args.metallicity=='0': 
                args.metallicity = False
            else:
                args.metallicity = True
    except ValueError:
        args.metallicity = str2bool(str(args.metallicity),args.log)
        if args.metallicity:
            print("Fixing metallicity at z = 0.0077")
            args.metallicity = 0.0077

    # Avoid an infinite loop between parallel and series functions
    if already_parallel:
        args.already_parallel = True
    else:
        args.already_parallel = False

    # pass "count" keyword -- only used in test mode in parallel
    args.count = count

    # Determine whether emission lines should be carried
    # Collapses the emission line SSP grid to include only the desired lines
    # and speeds up the CSP construction
    if not args.add_nebular:
        args.use_emline_flux = False
    elif (args.emline_list_dict in [None, {}]):
        args.use_emline_flux = False
    elif (not args.test) & (not args.use_input_data):
        args.use_emline_flux = False
    else:
        args.use_emline_flux = True

    return args


def build_filter_matrix(args, wave):
    '''Build a filter matrix with each row being an index of wave and
    each column being a unique filter.  This makes computation from spectra
    to magnitudes quick and easy.

    Parameters
    ----------
    args : class
        The args class is carried from function to function with information
        from command line input and config.py
    wave : numpy array
        The wave array corresponds to the wavelengths of the SSP models being
        used.

    Returns
    -------
    Fil_matrix : numpy array (2 dim)
        As mentioned above, the Fil_matrix has rows of wavelength and
        columns for each filter in args.filt_dict/config.filt_dict
    '''
##WPBWPB delete
#    start_time = time.time()
    nfilters = len(args.filt_dict)
    Fil_matrix = np.zeros((len(wave), nfilters))
    for i in np.arange(nfilters):
        wv, through = np.loadtxt(op.join('FILTERS', args.filt_dict[i]),
                                 unpack=True)
        new_through = np.interp(wave, wv, through, 0.0, 0.0)
        S = np.sum(new_through)
        if S == 0.:
            S = 1.
        Fil_matrix[:, i] = new_through / S
## WPBWPB -- could remove 
#    ellapsed_time = time.time() - start_time
#    print('Time to build filter matrix: %s sec' % ellapsed_time)

    return Fil_matrix


def get_test_filters(args):
    '''Used in test mode, this function loops through args.filt_dict and sets
    a flag to true if the filter is in args.test_filter_dict or false if it
    is not.  This filter_flag is used later in the quick calculation of
    filter magnitudes.

    Parameters
    ----------
    args : class
        The args class is carried from function to function with information
        from command line input and config.py

    Returns
    -------
    filter_flag : numpy array (bool)
        Explained above.
    '''
    nfilters = len(args.filt_dict)
    filter_flag = np.zeros((nfilters,), dtype=bool)
    for i in args.filt_dict.keys():
        if i in args.catalog_filter_dict[args.test_field]:
            filter_flag[i] = True
    return filter_flag


def get_maglim_filters(args):
    '''Used in test mode, this function loops through args.filt_dict and
    retrieves the 5-sigma magnitude limit for each filter (AB), and returns
    the appropriate microjansky 1-sigma error.

    Parameters
    ----------
    args : class
        The args class is carried from function to function with information
        from command line input and config.py

    Returns
    -------
    photerror : numpy array (float)
        Explained above.
    '''
    nfilters = len(args.filt_dict)
    photerror = np.zeros((nfilters,), dtype=float)
    for i in args.filt_dict.keys():
        if i in args.catalog_filter_dict[args.test_field]:
            maglim = args.catalog_maglim_dict[args.test_field][i]
            photerror[i] = 10**(-0.4 * (maglim - 23.9)) / 5.
    return photerror


def get_max_ssp_age(args):
    '''This function reads a very specific input file and uses the 
    lowest redshift to determine a limit on the SSP ages considered. 
    The input file should have the following columns: FIELD, ID, Z
    
    Parameters
    ----------
    args : class
        The args class is carried from function to function with information
        from command line input and config.py

    Returns
    -------
    maxage : float
        maximum age (in log years) of objects in input file
    '''

    if not args.test:
        F = Table.read(args.filename, format='ascii')
        z = F['z']
        zmin = min(z)
    else:
        zmin = args.test_zrange[0]

    C = Cosmology()
    maxage = C.lookback_time(20)-C.lookback_time(zmin) #Linear age in Gyr
    maxage = np.log10(maxage) + 9.0 # Age in log years
    return maxage


def read_input_file(args):
    '''This function reads a very specific input file and joins it with
    archived 3dhst catalogs.  The input file should have the following columns:
    WPBWPB CHECK COLUMN NAMES (case, etc)
    FIELD, ID, Z

WPBWPB: describe how emission line and filter dictionaries may be modified

    Parameters
    ----------
    args : class
        The args class is carried from function to function with information
        from command line input and config.py

    Returns
    -------
    WPB: unit check: f_nu in microJy ?
    y : numpy array (2 dim)
        Photometric magnitudes from the 3DHST survey for each input source
    yerr : numpy array (2 dim)
        Photometric errors in magnitudes
    z : numpy array (1 dim)
        Redshift from the file returned as a numpy array
    flag : numpy array (2 dim)
        Flag set to True for filters in the catalog_filter_dict in config.py
    em : Astropy Table (2 dim)
        Emission line fluxes in ergs / cm2 / s
        Desired lines are read from dictionary in config.py
    emerr : Astropy Table (2 dim)
        Emission line errors in ergs / cm2 / s 
    '''
    # WPB: check if ID is of form skelton: if yes, grab from catalogs
    # else, check input units and convert appropriately
    F = Table.read(args.filename, format='ascii')

    # keep track of which columns from the input file are utilized
    Fcols = F.colnames
## WPBWPB delete
#    print('this is Fcols:   '+str(Fcols))

    nobj = len(F['field'])

    # redshift array
    z = F['z']
    Fcols.remove('z')

    # Skelton catalogs
    fields = ['aegis', 'cosmos', 'goodsn', 'goodss', 'uds']
    name_base = '_3dhst.v4.1.cat.FITS'
    field_dict = {}
    for field in fields:
        field_dict[field] = fits.open(op.join('3dhst_catalogs',
                                              field+name_base))[1]

    # check whether any additional photometry is provided by the user
    # WPBWPB: need to adjust if change naming convention of emission lines
    #input_filters = [col.split('_')[1] for col in Fcols if (len(col)>1) & (col[0:2]=='f_')]
    input_filters = [col.strip('f_') for col in Fcols if (len(col)>1) & (col[0:2]=='f_')]
    print("Input filters:", input_filters)
    infilt_dict = {}
    if args.use_input_data:
        for fname in input_filters:
            if op.exists('FILTERS/%s.res' % fname):
                if '%s.res' % fname not in args.filt_dict.values():
                    findex = max(args.filt_dict.keys())+1                    
                else:
                    findex = args.filt_dict.keys()[args.filt_dict.values().index('%s.res' % fname)]
                print("Findex for filter not in dictionary:", findex)
                infilt_dict[ findex ] = '%s.res' % fname
                Fcols = [c for c in Fcols if c not in ['f_'+fname, 'e_'+fname]]
                print('Reading %s photometry from input file' % fname)
# WPBWPB: some check on the filter curve to make sure it is formatted correctly?
# WPBWPB: raise an error instead of printing a statement?
            else:
                print('*CAUTION* %s.res filter curve does not exist:' % fname)

#    # update master filter curve dictionary with filters in user input file
#    print("Before, Nfilters =", len(args.filt_dict))
    args.filt_dict.update(infilt_dict)

# APPEND TO FILT_DICT
    nfilters = len(args.filt_dict)
#    print("After. Nfilters =", nfilters)
    y = np.zeros((nobj, nfilters))
    yerr = np.zeros((nobj, nfilters))
    flag = np.zeros((nobj, nfilters), dtype=bool)

    # convert from mag_zp = 25 to microjanskies (mag_zp = 23.9)
    fac = 10**(-0.4*(25.0-23.9))
    phot_fill_value = -99 # null value, should not be changed

    # assemble photometry
    for i, datum in enumerate(F):
        # WPB delete - assumes first element is field name
        loc = datum[0].lower()

        # WPB delete - loop through all filters, setting flags and fluxes appropriately
        for j, ind in enumerate(args.filt_dict.keys()):
            ### determine if column is present in catalog or user input file
            # WPB delete - check if present in Skelton catalog
            if loc in args.catalog_filter_dict.keys():
                if ind in args.catalog_filter_dict[loc].keys():
                    colname  = "f_"+args.catalog_filter_dict[loc][ind]
                    ecolname = "e_"+args.catalog_filter_dict[loc][ind]
                # WPB delete - if not, check if present in input file
                elif ind in infilt_dict.keys():
                    colname  = "f_"+infilt_dict[ind].split('.res')[0]
                    ecolname = "e_"+infilt_dict[ind].split('.res')[0]
                    print("We are including a column for the photometric filter %s" %(colname))
                # WPB delete - if neither, set to zero and move on
                else:
                    y[i, j] = 0.0
                    yerr[i, j] = 0.0
                    flag[i, j] = False
                    continue
            else:
                if ind in infilt_dict.keys():
                    colname  = "f_"+infilt_dict[ind].split('.res')[0]
                    ecolname = "e_"+infilt_dict[ind].split('.res')[0]
                    print("We are including a column for the photometric filter %s" %(colname))
                # WPB delete - if neither, set to zero and move on
                else:
                    y[i, j] = 0.0
                    yerr[i, j] = 0.0
                    flag[i, j] = False
                    continue
            ### grab flux and error, if available:
            # WPB delete - check if present in Skelton catalog
            if loc in field_dict.keys():
                if colname in field_dict[loc].columns.names:
                    # WPB delete: assume second element (i=1) is the Skelton ID
                    # fi, fie are the flux and error (resp) for given filter and object
                    fi  = field_dict[loc].data[colname][int(datum[1])-1]
                    fie = field_dict[loc].data[ecolname][int(datum[1])-1]
                # WPB delete - if not, must be present in input file
                elif colname in F.colnames:
                    fi  = datum[colname]
                    fie = datum[ecolname]
                else:
                    y[i, j] = 0.0
                    yerr[i, j] = 0.0
                    flag[i, j] = False
                    continue
                # WPB delete - if null value, flux density is zero
            else:
                if colname in F.colnames:
                    fi  = datum[colname]
                    fie = datum[ecolname]
                else:
                    y[i, j] = 0.0
                    yerr[i, j] = 0.0
                    flag[i, j] = False
                    continue
            if (fi > phot_fill_value):
                y[i, j] = fi*fac
                flag[i, j] = True
                # use a floor error if necessary
                # WPBWPB note: I don't think this condition is ever met...
                if fi != 0:
                    yerr[i, j] = np.abs(np.max([args.phot_floor_error,
                                        np.abs(fie/fi)]) * fi * fac)
                else:
                    yerr[i, j] = 0.0
                    flag[i, j] = False
            else:
                y[i, j] = 0.0
                yerr[i, j] = 0.0
                flag[i, j] = False


    # read in emission line fluxes, if provided
    emline_fill_value = -99 # null value, should not be changed
    if args.use_emline_flux:
        em, emerr = Table(), Table()
        for emline in args.emline_list_dict.keys():
            colname, ecolname = '%s_FLUX' % emline, '%s_ERR' % emline
            if colname in Fcols:
                em_arr = np.array(F[colname]  * args.emline_factor)
                emerr_arr = np.max([F[ecolname],
                                    args.emline_floor_error*F[colname]],0)
                emerr_arr *= args.emline_factor

                # account for objects with null measurements
                null_idx = np.where(np.array(F[colname])==emline_fill_value)[0]
                em_arr[null_idx] = emline_fill_value
                emerr_arr[null_idx] = emline_fill_value

                em[colname]     = em_arr
                emerr[ecolname] = emerr_arr

                Fcols = [c for c in Fcols if c not in [colname, ecolname]]
                print('Reading %s line fluxes from input file' % emline)
## WPBWPB delete
#                print('this is Fcols:   '+str(Fcols))
            else:
## WPBWPB make a decision: all fill values, or remove from dictionary?
#                em[colname]     = np.full(len(F), emline_fill_value)
#                emerr[ecolname] = np.full(len(F), emline_fill_value)
                del args.emline_list_dict[emline]
    else:
        em    = np.full((len(F),2), emline_fill_value)
        emerr = np.full((len(F),2), emline_fill_value)


    # warn of any unused columns from the input file
    if (Fcols!=[]) & (args.use_input_data):
        print('*CAUTION* unread columns in the input file:')
        print(Fcols) 

    # WPBWPB: adjust, clarify the column names
    return y, yerr, z, flag, F['obj_id'], F['field'], em, emerr


def draw_uniform_dist(nsamples, start, end):
    ''' Draw random samples from a uniform distribution

    Parameters
    ----------
    nsamples : int
        Number of draws
    start : float
        lower bound
    end : float
        higher bound

    Returns
    -------
    uniform_sample : numpy array (1 dim)
        randomly drawn variables from a uniform distribution
    '''
    return np.random.rand(nsamples)*(end-start) + start


def draw_gaussian_dist(nsamples, means, sigmas):
    ''' Draw random samples from a normal distribution

    Parameters
    ----------
    nsamples : int
        Number of draws
    means : numpy array or list
        Average values to draw from
    sigmas : numpy array or list
        Standard deviation of the return distributions

    Returns
    -------
    normal_sample : numpy array (1 dim)
        randomly drawn variables from a normal distribution
    '''
    m = len(means)
    N = np.random.randn(nsamples * m).reshape(nsamples, m)
    return sigmas * N + means


def mock_data(args, mcsed_model, nsamples=5, phot_error=0.05):
    ''' Create mock data to test quality of MCSED fits

    Parameters
    ----------
    args : class
        The args class is carried from function to function with information
        from command line input and config.py
    mcsed_model : class
        Mcsed class for building fake galaxies given input thetas

    Returns
    -------
    WPB: unit check: f_nu in microJy ?
WPBWPB: modify, document all outputs
    y : numpy array (2 dim)
        Photometric magnitudes for mock galaxies
    yerr : numpy array (2 dim)
        Photometric errors in magnitudes
    z : numpy array (1 dim)
        Redshift for mock galaxies
    truth : numpy array (2 dim)
        Mock input parameters for each fake galaxy, e.g. dust, sfh, mass
    '''
    # Build fake theta, set z, mass, age to get sfh_a
# WPB: modify, redshift range
    np.random.seed()
    thetas = mcsed_model.get_init_walker_values(num=nsamples, kind='ball')
    zmin, zmax = args.test_zrange
    zobs = draw_uniform_dist(nsamples, zmin, zmax)
    params, y, yerr, true_y = [], [], [], []

    # add emission line fluxes
    emline_fill_value = -99 # null value, should not be changed
    if args.use_emline_flux: 
        em, emerr = Table(), Table()
        emlines = args.emline_list_dict.keys()
    else:
        em      = np.full( (nsamples,2), emline_fill_value)
        emerr   = np.full( (nsamples,2), emline_fill_value)
    for theta, z in zip(thetas, zobs):
        mcsed_model.set_class_parameters(theta)
        mcsed_model.set_new_redshift(z)
## WPBWPB delete
#        print('this is the redshift: z')
        mcsed_model.spectrum, mass = mcsed_model.build_csp()
        # simulate emission line fluxes
        # true modeled fluxes are stored in mcsed_model.linefluxCSPdict
        if args.use_emline_flux: 
            em_loc, emerr_loc = Table(), Table()
            for emline in emlines:
## WPBWPB delete
#                print('emerr_loc: %s' % emerr_loc)
                colname, ecolname = '%s_FLUX' % emline, '%s_ERR' % emline
                model_lineflux = mcsed_model.linefluxCSPdict[emline]
## WPBWPB delete
#                print('err and type: %s, %s' % (model_lineflux * args.emline_floor_error, type(model_lineflux * args.emline_floor_error)))
#                print('colname, ecolname, and types: %s, %s, %s, %s' % (colname, ecolname, type(colname), type(ecolname)))
                emerr_loc[ecolname] = [model_lineflux * args.emline_floor_error]
## WPBWPB delete
#                perturb = float(emerr_loc[ecolname]*np.random.randn(1))
#                print(perturb) 
                em_loc[colname] = [model_lineflux 
                                + float(emerr_loc[ecolname]*np.random.randn(1))]
## WPBWPB delete
#            print('these are the true and modeled line fluxes and errors:')
#            print(mcsed_model.linefluxCSPdict.values())
#            print(em_loc)
#            print(emerr_loc)
            em = vstack([em, em_loc])
            emerr = vstack([emerr, emerr_loc])
## WPBWPB adjust log info.....
#        args.log.info('%0.2f, %0.2f' % (hlims[-1]*1e17, np.log10(mass)))
        f_nu = mcsed_model.get_filter_fluxdensities()
        if args.test_field in args.catalog_maglim_dict.keys():
            f_nu_e = get_maglim_filters(args)[mcsed_model.filter_flag]
            f_nu_e = np.max([f_nu_e, f_nu * phot_error], axis=0)
        else:
            f_nu_e = f_nu * phot_error
        y.append(f_nu_e*np.random.randn(len(f_nu)) + f_nu)
        yerr.append(f_nu_e)
        true_y.append(f_nu)
        params.append(list(theta) + [np.log10(mass)])

    return y, yerr, zobs, params, true_y, em, emerr


def main(argv=None, ssp_info=None):
    '''
    Execute the main functionality of MCSED

    Test mode: "python run_mcsed_fit.py -t"

    Live mode: "python run_mcsed_fit.py -f test_data.dat"

    For a "live" run, the key input ("-f") is a file with three columns:
    FIELD ID REDSHIFT

    The field options are: cosmos, goodsn, goodss, or aegis
    The id is the skelton photometric id for the given field
    The redshift is fixed in the fitting
    '''

    # Make output folder if it doesn't exist
    mkpath('output')

    # Get Inputs
    if argv == None:
        argv = sys.argv
        argv.remove('run_mcsed_fit.py')

    args = parse_args(argv)

## WPBWPB delete
#    print('this is argv from *fit.py.main():')
#    print(argv)
#    print(vars(args).keys())
#    print(args)
#    print(type(argv))
#    return


    # Run in parallel, if appropriate
    # (and if not already called from run_mcsed_parallel.py)
    if (args.parallel) & (not args.already_parallel):
## WPBWPB delete
#        print('just now starting parallel mode from within series function')
#        print('this is argv from *fit.py.main():')
#        print(argv)

        import run_mcsed_parallel
        run_mcsed_parallel.main_parallel(argv=argv)
        return   

##WPBWPB delete
#    print('running in series. here are args:')
#    print('this is argv from *fit.py.main():')
#    print(argv)
#    print(vars(args).keys())
#    print(args)
#    print(type(argv))

## WPBWPB delete
#    print('testing if boolean command line args default to True/False. this is add_nebular and fit_dust_emission:')
#    print((args.add_nebular, args.fit_dust_em))

    # Load Single Stellar Population model(s)
    if ssp_info is None:
## WPB delete: if carrying nebular separately from rest of spectrum...
#        ages, masses, wave, SSP, met, nebspec = read_ssp(args)
#        # WPBWPB delete
#        np.savez('spectra_separate',wave=wave,age=ages,spec=SSP,nspec=nebspec)
#        return
#
## WPBWPB delete: save emission line SSP grid
#        ages, masses, wave, SSP, met, nebSSP, linewave, lineSSP = read_ssp(args)
#        np.savez('emlineSSP', wave=linewave, age=ages, met=met, spec=lineSSP)
#        return
## WPB delete: if carrying them together, as originally done
## in that case, use the original (unmodified) ssp.py file
#        ages, masses, wave, SSP, met = read_ssp(args)
#        np.savez('spectra_together',wave=wave,age=ages,spec=SSP)
#        return

        args.log.info('Reading in SSP model')
        ages, masses, wave, SSP, met, linewave, lineSSP = read_ssp(args)

    else:
        ages, masses, wave, SSP, met, linewave, lineSSP = ssp_info

## WPBWPB delete
#    print((wave.shape, SSP.shape))
#    print(ages)
#    return

### WPBWPB delete
#    ### useful for saving SSP grid
#    np.savez('mcsed_model_spectra', wave=wave, age=ages, ssp=SSP, met=met, linewave=linewave, linessp=lineSSP)
#    return



    # Adjust filter dictionary and emission line dictionary, if applicable
# WPBWPB bug maybe? second & () wrong ?
    if (not args.test) & (not args.use_input_data):
        input_file_data = read_input_file(args) 
    else:
        input_file_data = None

    # Build Filter Matrix
    filter_matrix = build_filter_matrix(args, wave)

## WPBWPB delete
#    print('filter_matrix.shape: %s' % filter_matrix.shape)
#    return

    # Make one instance of Mcsed for speed on initialization
    # Then replace the key variables each iteration for a given galaxy
    mcsed_model = Mcsed(filter_matrix, SSP, linewave, lineSSP, ages, 
                        masses, met, wave, args.sfh,
                        args.dust_law, args.dust_em, nwalkers=args.nwalkers,
                        nsteps=args.nsteps)

    # Communicate emission line measurement preferences
    mcsed_model.use_emline_flux = args.use_emline_flux
    mcsed_model.emline_dict = args.emline_list_dict

## WPBWPB delete
#    print('This is emline dict:')
#    print(args.emline_list_dict.keys())

## WPBWPB delete
#    return
#    # WPB delete -- modify to following section and uncomment
#    print(mcsed_model.dust_abs_class.Av)
#    print(mcsed_model.dust_abs_class.Rv)
#    print(mcsed_model.dust_abs_class.evaluate(np.array([5000])))
#    mcsed_model.dust_abs_class.Rv = args.Rv
#    print(mcsed_model.dust_abs_class.Rv)
#    print(mcsed_model.dust_abs_class.evaluate(np.array([5000])))

    # Adjust Rv in the dust attenuation model, if specified in config file
    # Otherwise, use the default value for the requested dust law
    if args.Rv >= 0:
        mcsed_model.dust_abs_class.Rv = args.Rv
    else:
        args.Rv = mcsed_model.dust_abs_class.Rv

    # Adjust the relative attenuation between stars and gas in the dust model
    # E(B-V)_stars = EBV_stars_gas * E(B-V)_gas
    if args.EBV_stars_gas >= 0:
        mcsed_model.dust_abs_class.EBV_stars_gas = args.EBV_stars_gas
    else:
        args.EBV_stars_gas = mcsed_model.dust_abs_class.EBV_stars_gas

    # Specify the age of the birth cloud (suffer different attenuation)
    mcsed_model.t_birth = 10**(args.t_birth-9.) # Gyr

#WPBWPB delete: this is where I adjust additional class params from config.py options

# WPBWPB: clarify metallicity argument...
# pass value from config: Zsolar? needs passed to mcsed_model as well...

    Zsolar = 0.019

    # Specify whether metallicity is fixed
    if args.metallicity:
        mcsed_model.ssp_class.fix_met = True
        mcsed_model.ssp_class.met = np.log10(args.metallicity/Zsolar)
    else:
        mcsed_model.ssp_class.fix_met = False

    # Specify whether dust emission is fixed
    if not args.fit_dust_em:
        mcsed_model.dust_em_class.fixed = True
    else:
        if args.test:
            mcsed_model.dust_em_class.fixed = True
            print("Since you are in test mode, we are setting the Boolean variable fit_dust_em to False")
        else:
            mcsed_model.dust_em_class.fixed = False

    # Specify whether energy balance is assumed
    if args.assume_energy_balance:
        if args.fit_dust_em:
            mcsed_model.dust_em_class.assume_energy_balance = True
        else:
            mcsed_model.dust_em_class.assume_energy_balance = False
            print("Since you are not fitting dust emission, the dust emission spectrum will not be fit, so we are setting the Boolean variable assume_energy_balance to False")
    else:
        mcsed_model.dust_em_class.assume_energy_balance = False

    # Build names for parameters and labels for table
    names = mcsed_model.get_param_names()
    names.append('Log Mass')
    ##GRN Adding the derived parameters; order matters
## WPBWPB: need to clean this up eventually (don't hard code numderpar)
    names.append('SFR10')
    names.append('SFR100')
    if not mcsed_model.dust_em_class.fixed:
        names.append('fPDR')
    if mcsed_model.dust_em_class.assume_energy_balance:
        names.append("Mdust_EB")
    names.append('t10')
    names.append('t50')
    names.append('t90')

    percentiles = args.param_percentiles 
    # WPB field/id
    labels = ['Field', 'ID', 'z']
    for name in names:
        labels = labels + [name + '_%02d' % per for per in percentiles]
    formats = {}
    for label in labels:
        formats[label] = '%0.3f'

    # If in test mode add truth values for table labels
    if args.test:
        for name in names:
            labels.append(name + '_truth')
            formats[labels[-1]] = '%0.3f'
    # WPB field/id
    formats['Field'], formats['ID'] = ('%s', '%05d')

##WPBWPB delete
#    print(formats)

    # WPB field/id
    mcsed_model.table = Table(names=labels, dtype=['S7', 'i4'] +
                              ['f8']*(len(labels)-2))
## WPBWPB delete
#    print("Created the table (but no data rows yet)")

    # MAIN FUNCTIONALITY
    if args.test:
## WPBWPB delete
#        print('I"m in test mode!')
        fl = get_test_filters(args)
        mcsed_model.filter_flag = fl * True
        default = mcsed_model.get_params()
        y, yerr, z, truth, true_y, em, emerr = mock_data(args, mcsed_model,
                                                    phot_error=args.phot_floor_error,
                                                    nsamples=args.nobjects)

        cnts = np.arange(args.count, args.count + len(z))

        for yi, ye, zi, tr, ty, cnt, emi, emie in zip(y, yerr, z, truth, true_y, 
                                               cnts, em, emerr):
            mcsed_model.input_params = tr
            mcsed_model.filter_flag = fl * True
            mcsed_model.set_class_parameters(default)
            mcsed_model.data_fnu = yi
            mcsed_model.data_fnu_e = ye
            mcsed_model.true_fnu = ty
            mcsed_model.set_new_redshift(zi)
            mcsed_model.data_emline = emi
            mcsed_model.data_emline_e = emie

            # Remove filters containing Lyman-alpha (and those blueward)
            mcsed_model.remove_waverange_filters(0., 1216., restframe=True)
            # Remove filters dominated by dust emission, if applicable
            if not args.fit_dust_em:
                mcsed_model.remove_waverange_filters(args.wave_dust_em*1e4,1e10,
                                                     restframe=True)

            mcsed_model.fit_model()
            mcsed_model.set_median_fit()

            if args.output_dict['sample plot']:
                # mcsed_model.sample_plot('output/sample_fake_%05d' % (cnt))
# WPBWPB delete
                mcsed_model.sample_plot('output/sample_fake_%05d_%s' % (cnt, args.output_filename.split(".")[0]))
            if args.output_dict['triangle plot']:
                # mcsed_model.triangle_plot('output/triangle_fake_%05d_%s_%s' % (cnt, args.sfh, args.dust_law))
# WPBWPB delete
                mcsed_model.triangle_plot('output/triangle_fake_%05d_%s_%s_%s' % (cnt, args.sfh, args.dust_law, args.output_filename.split(".")[0]))

            mcsed_model.table.add_row(['Test', cnt, zi] + [0.]*(len(labels)-3))
            print("Reached point before adding fit info to table")
            last = mcsed_model.add_fitinfo_to_table(percentiles)
            print("Reached point after adding fit info to table but not yet truth info")
            mcsed_model.add_truth_to_table(tr, last)
            print("Reached point after adding truth info to table")
            print(mcsed_model.table)
    else:
    # WPB field/id
        # read input file, if not already done
        if not input_file_data:
            y, yerr, z, flag, objid, field, em, emerr = read_input_file(args)
        else:
            y, yerr, z, flag, objid, field, em, emerr = input_file_data

##WPBWPB delete
#        print(read_input_file(args))
#        print(em)
## WPBWPB delete
#        print('This is emline dict:')
#        print(args.emline_list_dict.keys())
#        return

        iv = mcsed_model.get_params()
# WPBWPB delete
#        print(iv)
        #return
        for yi, ye, zi, fl, oi, fd, emi, emie in zip(y, yerr, z, flag, objid,
                                                   field, em, emerr):
            mcsed_model.filter_flag = fl
            mcsed_model.set_class_parameters(iv)
# WPBWPB delete
#            return
            mcsed_model.data_fnu = yi[fl]
            mcsed_model.data_fnu_e = ye[fl]
            mcsed_model.set_new_redshift(zi)
            mcsed_model.data_emline = emi
            mcsed_model.data_emline_e = emie

            # Remove filters containing Lyman-alpha (and those blueward)
            mcsed_model.remove_waverange_filters(0., 1216., restframe=True)
            # Remove filters dominated by dust emission, if applicable
            if not args.fit_dust_em:
                mcsed_model.remove_waverange_filters(args.wave_dust_em*1e4,1e10, 
                                                     restframe=True)

#            # Mask the dust bump
#            Ebwave, dwave = 2175, 225
#            mcsed_model.remove_waverange_filters( Ebwave-dwave, Ebwave+dwave, restframe=True )

            mcsed_model.fit_model()

<<<<<<< HEAD
            # Set attributes: median SED and filter fluxes from random sample
            # of fits satisfying a chi2 cut
            mcsed_model.set_median_fit()
=======
# WPB delete
#            print("I've fit the model")

            # Set attributes: median SED and filter fluxes from random sample
            # of fits satisfying a chi2 cut
            mcsed_model.set_median_fit()
##WPBWPB delete
#            print("I've set the median fit.")
>>>>>>> 3ac735a7

## WPBWPB delete
#            ### useful for saving SSP grid
#            mcsed_model_csp, csp_mass = mcsed_model.build_csp()
#            star_ssp, line_ssp = mcsed_model.get_ssp_spectrum()
#            np.savez('mcsed_model_spectra', wave=mcsed_model.wave, age=mcsed_model.ssp_ages, ssp=star_ssp, csp=mcsed_model_csp, mass=np.array([csp_mass])) 
#            return

    # WPB field/id
            if args.output_dict['sample plot']:
                mcsed_model.sample_plot('output/sample_%s_%05d' % (fd, oi),
                                        imgtype = args.output_dict['image format'])
# WPBWPB delete
                #mcsed_model.sample_plot('output/sample_%s_%05d_%s' % (fd, oi, args.output_filename.split(".")[0]),imgtype = args.output_dict['image format'])

            if args.output_dict['triangle plot']:
                mcsed_model.triangle_plot('output/triangle_%s_%05d_%s_%s' %
                                          (fd, oi, args.sfh, args.dust_law),
                                          imgtype = args.output_dict['image format'])
# WPBWPB delete
                #mcsed_model.triangle_plot('output/triangle_%s_%05d_%s_%s_%s' % (fd, oi, args.sfh, args.dust_law, args.output_filename.split(".")[0]), imgtype = args.output_dict['image format'])

            mcsed_model.table.add_row([fd, oi, zi] + [0.]*(len(labels)-3))
            names = mcsed_model.get_param_names()
            names.append('Log Mass')
            names.append('SFR10')
            names.append('SFR100')
            if not mcsed_model.dust_em_class.fixed:
                names.append('fPDR')
            if mcsed_model.dust_em_class.assume_energy_balance:
                names.append('Mdust_EB')
            names.append('Ln Prob')
            if args.output_dict['fitposterior']: 
                T = Table(mcsed_model.samples, names=names)
                T.write('output/fitposterior_%s_%05d_%s_%s.dat' % (fd, oi, args.sfh, args.dust_law),
                        overwrite=True, format='ascii.fixed_width_two_line')
# WPBWPB delete
                #T.write('output/fitposterior_%s_%05d_%s_%s_%s.dat' % (fd, oi, args.sfh, args.dust_law, args.output_filename.split(".")[0]), overwrite=True, format='ascii.fixed_width_two_line')
            if args.output_dict['bestfitspec']:
                T = Table([mcsed_model.wave, mcsed_model.medianspec],
                          names=['wavelength', 'spectrum'])
                T.write('output/bestfitspec_%s_%05d_%s_%s.dat' % (fd, oi, args.sfh, args.dust_law),
                        overwrite=True, format='ascii.fixed_width_two_line')
# WPBWPB delete
                #T.write('output/bestfitspec_%s_%05d_%s_%s_%s.dat' % (fd, oi, args.sfh, args.dust_law, args.output_filename.split(".")[0]), overwrite=True, format='ascii.fixed_width_two_line')
            if args.output_dict['fluxdensity']:
                T = Table([mcsed_model.fluxwv, mcsed_model.fluxfn,
                           mcsed_model.data_fnu, mcsed_model.data_fnu_e],
                           names=['wavelength','model_fluxdensity',
                                  'fluxdensity', 'fluxdensityerror'])
                T.write('output/filterflux_%s_%05d_%s_%s.dat' % (fd, oi, args.sfh, args.dust_law),
                        overwrite=True, format='ascii.fixed_width_two_line')
# WPBWPB delete
                #T.write('output/filterflux_%s_%05d_%s_%s_%s.dat' % (fd, oi, args.sfh, args.dust_law, args.output_filename.split(".")[0]), overwrite=True, format='ascii.fixed_width_two_line')
            if (args.output_dict['lineflux']) & (mcsed_model.use_emline_flux):
                emwaves = np.array(mcsed_model.emline_dict.values())[:,0]
                emweights = np.array(mcsed_model.emline_dict.values())[:,1]
                emlines = mcsed_model.emline_dict.keys()
                model_fl, fl, fle = [], [], []
                for emline in emlines:
                    model_fl.append( mcsed_model.linefluxCSPdict[emline] )
                    fl.append( mcsed_model.data_emline['%s_FLUX' % emline] )
                    fle.append( mcsed_model.data_emline_e['%s_ERR' % emline] )
                T = Table([emwaves, emweights, model_fl, fl, fle],
                          names=['rest_wavelength', 'weight', 'model_lineflux',
                                 'lineflux', 'linefluxerror'])
                T.sort('rest_wavelength')
                T.write('output/lineflux_%s_%05d_%s_%s.dat' % (fd, oi, args.sfh, args.dust_law),
                        overwrite=True, format='ascii.fixed_width_two_line')
# WPBWPB delete
                #T.write('output/lineflux_%s_%05d_%s_%s_%s.dat' % (fd, oi, args.sfh, args.dust_law, args.output_filename.split(".")[0]), overwrite=True, format='ascii.fixed_width_two_line')
            last = mcsed_model.add_fitinfo_to_table(percentiles)
            print(mcsed_model.table)
    if args.parallel:
        return [mcsed_model.table, formats]
    else:
        if args.output_dict['parameters']:
            mcsed_model.table.write('output/%s' % args.output_filename,
                                    format='ascii.fixed_width_two_line',
                                    formats=formats, overwrite=True)
        if args.output_dict['settings']:
            filename = open('output/%s.args' % args.output_filename, 'w')
            del args.log
            filename.write( str( vars(args) ) )
            filename.close()
if __name__ == '__main__':
    main()

<|MERGE_RESOLUTION|>--- conflicted
+++ resolved
@@ -1048,20 +1048,9 @@
 
             mcsed_model.fit_model()
 
-<<<<<<< HEAD
             # Set attributes: median SED and filter fluxes from random sample
             # of fits satisfying a chi2 cut
             mcsed_model.set_median_fit()
-=======
-# WPB delete
-#            print("I've fit the model")
-
-            # Set attributes: median SED and filter fluxes from random sample
-            # of fits satisfying a chi2 cut
-            mcsed_model.set_median_fit()
-##WPBWPB delete
-#            print("I've set the median fit.")
->>>>>>> 3ac735a7
 
 ## WPBWPB delete
 #            ### useful for saving SSP grid
